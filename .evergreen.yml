ignore:
  - "*.md"

functions:
  setup_virtualenv:
    - command: subprocess.exec
      type: setup
      params:
        working_dir: mongodb-kubernetes-operator
        binary: scripts/ci/setup_virtualenv.sh

  clone:
    - command: subprocess.exec
      type: setup
      params:
        command: "mkdir -p mongodb-kubernetes-operator"
    - command: git.get_project
      type: setup
      params:
        directory: mongodb-kubernetes-operator

  go_test:
    - command: subprocess.exec
      type: test
      params:
        include_expansions_in_env:
          - version_id
        working_dir: mongodb-kubernetes-operator
        binary: scripts/ci/run_unit_tests.sh

  setup_operator_sdk:
    - command: subprocess.exec
      type: setup
      params:
        working_dir: mongodb-kubernetes-operator/scripts/ci
        command: go run download.go
        env:
          URL: https://github.com/operator-framework/operator-sdk/releases/download/v0.18.2/operator-sdk-v0.18.2-x86_64-linux-gnu
          FILENAME: operator-sdk
          DIR: ${workdir}/bin

  # upload_e2e_logs has the responsibility of dumping as much information as
  # posible into the S3 bucket
  upload_e2e_logs:
    - command: s3.put
      params:
        aws_key: ${community_aws_access_key_id}
        aws_secret: ${community_aws_secret_access_key}
        local_files_include_filter_prefix: mongodb-kubernetes-operator/logs/
        local_files_include_filter:
          - e2e/*.txt
          - e2e/*.log
          - e2e/*.json
        region: us-east-1
        remote_file: logs/${task_id}/${execution}/
        bucket: community-operator-e2e-logs
        permissions: public-read
        content_type: text/plain

  # This is a blocker for the release process. It will *always* fail and needs to be overriden
  # if the release needs to proceed.
  release_blocker:
    - command: subprocess.exec
      type: setup
      params:
        working_dir: mongodb-kubernetes-operator
        binary: scripts/ci/release_blocker

  setup_kubernetes_environment:
    - command: subprocess.exec
      type: setup
      params:
        working_dir: mongodb-kubernetes-operator/scripts/ci
        command: go run download.go
        env:
          URL: https://storage.googleapis.com/kubernetes-release/release/v1.15.4/bin/linux/amd64/kubectl
          FILENAME: kubectl
          DIR: ${workdir}/bin

    - command: subprocess.exec
      type: setup
      params:
        working_dir: mongodb-kubernetes-operator/scripts/ci
        command: go run download.go
        env:
          URL: https://github.com/kubernetes-sigs/kind/releases/download/v0.7.0/kind-linux-amd64
          FILENAME: kind
          DIR: ${workdir}/bin

  create_kind_cluster:
    - command: subprocess.exec
      type: setup
      params:
        add_to_path:
          - ${workdir}/bin
        working_dir: mongodb-kubernetes-operator
        binary: scripts/ci/create_kind_cluster.sh
        env:
          KUBECONFIG: ${workdir}/kube_config

  black_formatting_test:
    - command: subprocess.exec
      type: test
      params:
        working_dir: mongodb-kubernetes-operator
        binary: scripts/ci/run_black_formatting_check.sh


  run_e2e_test:
    - command: subprocess.exec
      type: test
      params:
        working_dir: mongodb-kubernetes-operator
        env:
          KUBECONFIG: ${workdir}/kube_config
        include_expansions_in_env:
          - version_id
          - test
        binary: scripts/ci/run_test.sh

  mypy_linting_test:
    - command: subprocess.exec
      type: test
      params:
        working_dir: mongodb-kubernetes-operator
        binary: scripts/ci/run_mypy_check.sh


  build_and_push_image:
    - command: subprocess.exec
      type: setup
      params:
        include_expansions_in_env:
          - version_id
          - quay_user_name
          - quay_password
          - image
          - image_type
          - expire_after
        working_dir: mongodb-kubernetes-operator
        binary: scripts/ci/build_and_push_image.sh

  release_docker_image:
    - command: subprocess.exec
      type: system
      params:
        working_dir: mongodb-kubernetes-operator
        include_expansions_in_env:
          - version_id
          - quay_user_name
          - quay_password
          - old_image
          - new_image
          - image_type
        command: scripts/ci/run_image_release.sh

task_groups:
- name: e2e_test_group
  max_hosts: 4
  setup_group:
    - func: clone
    - func: setup_virtualenv
    - func: setup_kubernetes_environment
  setup_task:
    - func: create_kind_cluster
  tasks:
    - e2e_test_replica_set
    - e2e_test_replica_set_readiness_probe
    - e2e_test_replica_set_scale
    - e2e_test_replica_set_change_version
    - e2e_test_feature_compatibility_version
    - e2e_test_feature_compatibility_version_upgrade
    - e2e_test_replica_set_multiple
    - e2e_test_replica_set_tls
    - e2e_test_replica_set_tls_upgrade
<<<<<<< HEAD
    - e2e_test_replica_set_scram
=======
    - e2e_test_replica_set_tls_rotate
    - e2e_test_statefulset_arbitrary_config
    - e2e_test_statefulset_arbitrary_config_update
    - e2e_test_replica_set_mongod_config
>>>>>>> 4d7cfb14
  teardown_task:
    - func: upload_e2e_logs

tasks:
  - name: build_operator_image
    priority: 60
    exec_timeout_secs: 600
    commands:
      - func: clone
      - func: setup_virtualenv
      - func: build_and_push_image
        vars:
          image_type: operator
          image: quay.io/mongodb/community-operator-dev:${version_id}
          expire_after: 10h

  - name: build_e2e_image
    priority: 60
    exec_timeout_secs: 600
    commands:
      - func: clone
      - func: setup_virtualenv
      - func: build_and_push_image
        vars:
          image: quay.io/mongodb/community-operator-e2e:${version_id}
          image_type: e2e
          expire_after: 10h

  - name: build_prehook_image
    priority: 60
    exec_timeout_secs: 600
    commands:
      - func: clone
      - func: setup_virtualenv
      - func: build_and_push_image
        vars:
          image: quay.io/mongodb/community-operator-version-upgrade-post-start-hook:${version_id}
          image_type: versionhook
          expire_after: 10h

  - name: build_testrunner_image
    priority: 60
    exec_timeout_secs: 600
    commands:
      - func: clone
      - func: setup_virtualenv
      - func: build_and_push_image
        vars:
          image: quay.io/mongodb/community-operator-testrunner:${version_id}
          image_type: testrunner
          expire_after: 10h

  - name: black_formatting
    commands:
        - func: clone
        - func: setup_virtualenv
        - func: black_formatting_test

  - name: unit_tests
    commands:
      - func: clone
      - func: setup_virtualenv
      - func: go_test


  - name: mypy_linting
    commands:
        - func: clone
        - func: setup_virtualenv
        - func: mypy_linting_test


  - name: e2e_test_feature_compatibility_version
    commands:
      - func: run_e2e_test
        vars:
          test: feature_compatibility_version

  - name: e2e_test_feature_compatibility_version_upgrade
    commands:
      - func: run_e2e_test
        vars:
          test: feature_compatibility_version

  - name: e2e_test_replica_set
    commands:
      - func: run_e2e_test
        vars:
          test: replica_set

  - name: e2e_test_replica_set_readiness_probe
    commands:
      - func: run_e2e_test
        vars:
          test: replica_set_readiness_probe

  - name: e2e_test_replica_set_scale
    commands:
      - func: run_e2e_test
        vars:
          test: replica_set_scale

  - name: e2e_test_replica_set_change_version
    commands:
      - func: run_e2e_test
        vars:
          test: replica_set_change_version

  - name: e2e_test_replica_set_multiple
    commands:
      - func: run_e2e_test
        vars:
          test: replica_set_multiple

  - name: e2e_test_replica_set_tls
    commands:
      - func: run_e2e_test
        vars:
          test: replica_set_tls

  - name: e2e_test_replica_set_tls_upgrade
    commands:
      - func: run_e2e_test
        vars:
          test: replica_set_tls_upgrade

<<<<<<< HEAD
  - name: e2e_test_replica_set_scram
    commands:
      - func: run_e2e_test
        vars:
          test: replica_set_scram
=======
  - name: e2e_test_replica_set_tls_rotate
    commands:
      - func: run_e2e_test
        vars:
          test: replica_set_tls_rotate

  - name: e2e_test_statefulset_arbitrary_config
    commands:
      - func: run_e2e_test
        vars:
          test: statefulset_arbitrary_config

  - name: e2e_test_statefulset_arbitrary_config_update
    commands:
      - func: run_e2e_test
        vars:
          test: statefulset_arbitrary_config_update

  - name: e2e_test_replica_set_mongod_config
    commands:
      - func: run_e2e_test
        vars:
          test: replica_set_mongod_config

  - name: release_blocker
    commands:
      - func: clone
      - func: release_blocker

  - name: release_operator
    commands:
      - func: clone
      - func: setup_virtualenv
      - func: release_docker_image
        vars:
          old_image: quay.io/mongodb/community-operator-dev
          new_image: quay.io/mongodb/mongodb-kubernetes-operator
          image_type: operator

  - name: release_version_upgrade_hook
    commands:
      - func: clone
      - func: setup_virtualenv
      - func: release_docker_image
        vars:
          old_image: quay.io/mongodb/community-operator-version-upgrade-post-start-hook
          new_image: quay.io/mongodb/mongodb-kubernetes-operator-version-upgrade-post-start-hook
          image_type: versionhook

>>>>>>> 4d7cfb14

buildvariants:
  - name: go_unit_tests
    display_name: go_unit_tests
    run_on:
      - ubuntu1604-build
    tasks:
      - name: unit_tests

  - name: e2e_tests
    display_name: e2e_tests
    run_on:
      - ubuntu1604-build
    depends_on:
      - name: build_operator_image
        variant: init_test_run
      - name: build_e2e_image
        variant: init_test_run
      - name: build_prehook_image
        variant: init_test_run
      - name: build_testrunner_image
        variant: init_test_run
    tasks:
      - name: e2e_test_group

  - name: code_health
    display_name: code_health
    run_on:
      - ubuntu1604-build
    tasks:
      - name: mypy_linting
      - name: black_formatting

  - name: init_test_run
    display_name: init_test_run
    run_on:
      - ubuntu1604-build
    tasks:
      - name: build_operator_image
      - name: build_e2e_image
      - name: build_testrunner_image
      - name: build_prehook_image

  - name: release_blocker
    display_name: release_blocker
    run_on:
      - ubuntu1604-packer  # Note: cheapest machine I found
    tasks:
      - name: release_blocker

  - name: release_images_quay
    display_name: release_images_quay
    depends_on:
      - name: release_blocker
        variant: release_blocker
      - name: build_operator_image
        variant: init_test_run
      - name: build_prehook_image
        variant: init_test_run
    run_on:
      - ubuntu1604-test
    tasks:
    - name: release_operator
    - name: release_version_upgrade_hook<|MERGE_RESOLUTION|>--- conflicted
+++ resolved
@@ -173,14 +173,11 @@
     - e2e_test_replica_set_multiple
     - e2e_test_replica_set_tls
     - e2e_test_replica_set_tls_upgrade
-<<<<<<< HEAD
     - e2e_test_replica_set_scram
-=======
     - e2e_test_replica_set_tls_rotate
     - e2e_test_statefulset_arbitrary_config
     - e2e_test_statefulset_arbitrary_config_update
     - e2e_test_replica_set_mongod_config
->>>>>>> 4d7cfb14
   teardown_task:
     - func: upload_e2e_logs
 
@@ -307,13 +304,12 @@
         vars:
           test: replica_set_tls_upgrade
 
-<<<<<<< HEAD
   - name: e2e_test_replica_set_scram
     commands:
       - func: run_e2e_test
         vars:
           test: replica_set_scram
-=======
+
   - name: e2e_test_replica_set_tls_rotate
     commands:
       - func: run_e2e_test
@@ -362,8 +358,6 @@
           old_image: quay.io/mongodb/community-operator-version-upgrade-post-start-hook
           new_image: quay.io/mongodb/mongodb-kubernetes-operator-version-upgrade-post-start-hook
           image_type: versionhook
-
->>>>>>> 4d7cfb14
 
 buildvariants:
   - name: go_unit_tests
