--- conflicted
+++ resolved
@@ -99,15 +99,10 @@
             statefulSet:
               description: StatefulSetConfiguration holds the optional custom StatefulSet
                 that should be merged into the operator created one.
-<<<<<<< HEAD
               properties:
                 spec:
                   description: The StatefulSet override options for underlying StatefulSet
                   type: object
-              required:
-              - spec
-=======
->>>>>>> bd8ebf6b
               type: object
             type:
               description: Type defines which type of MongoDB deployment the resource
