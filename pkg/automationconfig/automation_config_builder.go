package automationconfig

import (
	"bytes"
	"encoding/json"
	"fmt"
)

type Topology string

const (
	ReplicaSetTopology Topology = "ReplicaSet"
)

// AuthEnabler is an interface which can configure authentication settings
type AuthEnabler interface {
	EnableAuth(auth Auth) Auth
}

type Builder struct {
	enabler           AuthEnabler
	processes         []Process
	replicaSets       []ReplicaSet
	members           int
	domain            string
	name              string
	fcv               string
	topology          Topology
	mongodbVersion    string
	previousAC        AutomationConfig
	tlsCAFile         string
	tlsCertAndKeyFile string
	tlsMode           SSLMode
	// MongoDB installable versions
	versions     []MongoDbVersionConfig
	toolsVersion ToolsVersion
}

func NewBuilder() *Builder {
	return &Builder{
		processes:   []Process{},
		replicaSets: []ReplicaSet{},
		versions:    []MongoDbVersionConfig{},
	}
}

func (b *Builder) SetAuthEnabler(enabler AuthEnabler) *Builder {
	b.enabler = enabler
	return b
}

func (b *Builder) SetTopology(topology Topology) *Builder {
	b.topology = topology
	return b
}

func (b *Builder) SetMembers(members int) *Builder {
	b.members = members
	return b
}

func (b *Builder) SetDomain(domain string) *Builder {
	b.domain = domain
	return b
}

func (b *Builder) SetName(name string) *Builder {
	b.name = name
	return b
}

func (b *Builder) SetFCV(fcv string) *Builder {
	b.fcv = fcv
	return b
}

func (b *Builder) SetTLS(caFile, certAndKeyFile string, mode SSLMode) *Builder {
	b.tlsCAFile = caFile
	b.tlsCertAndKeyFile = certAndKeyFile
	b.tlsMode = mode
	return b
}

func (b *Builder) isTLSEnabled() bool {
	return b.tlsCAFile != "" && b.tlsCertAndKeyFile != "" && b.tlsMode != SSLModeDisabled
}

func (b *Builder) SetToolsVersion(version ToolsVersion) *Builder {
	b.toolsVersion = version
	return b
}

func (b *Builder) AddVersion(version MongoDbVersionConfig) *Builder {
	for idx := range version.Builds {
		if version.Builds[idx].Modules == nil {
			version.Builds[idx].Modules = make([]string, 0)
		}
	}
	b.versions = append(b.versions, version)
	return b
}

func (b *Builder) SetMongoDBVersion(version string) *Builder {
	b.mongodbVersion = version
	return b
}

func (b *Builder) SetPreviousAutomationConfig(previousAC AutomationConfig) *Builder {
	b.previousAC = previousAC
	return b
}
func (b *Builder) Build() (AutomationConfig, error) {
	hostnames := make([]string, b.members)
	for i := 0; i < b.members; i++ {
		hostnames[i] = fmt.Sprintf("%s-%d.%s", b.name, i, b.domain)
	}

	members := make([]ReplicaSetMember, b.members)
	processes := make([]Process, b.members)
	for i, h := range hostnames {
		opts := []func(*Process){
			withFCV(b.fcv),
		}

		// Configure TLS for mongod if enabled
		if b.isTLSEnabled() {
			opts = append(opts, withTLS(b.tlsCAFile, b.tlsCertAndKeyFile, b.tlsMode))
		}

		process := newProcess(toHostName(b.name, i), h, b.mongodbVersion, b.name, opts...)
		processes[i] = process
		members[i] = newReplicaSetMember(process, i)
	}

	auth := disabledAuth()
	if b.enabler != nil {
		auth = b.enabler.EnableAuth(auth)
	}

	currentAc := AutomationConfig{
		Version:   b.previousAC.Version,
		Processes: processes,
		ReplicaSets: []ReplicaSet{
			{
				Id:              b.name,
				Members:         members,
				ProtocolVersion: "1",
			},
		},
		Versions:     b.versions,
		ToolsVersion: b.toolsVersion,
		Options:      Options{DownloadBase: "/var/lib/mongodb-mms-automation"},
<<<<<<< HEAD
		Auth:         auth,
=======
		Auth:         DisabledAuth(),
>>>>>>> 1603c75c
		SSL: SSL{
			ClientCertificateMode: ClientCertificateModeOptional,
		},
	}

	// Set up TLS between agent and server
	// Agent needs to trust the certificate presented by the server
	if b.isTLSEnabled() {
		currentAc.SSL.CAFilePath = b.tlsCAFile
	}

	// Here we compare the bytes of the two automationconfigs,
	// we can't use reflect.DeepEqual() as it treats nil entries as different from empty ones,
	// and in the AutomationConfig Struct we use omitempty to set empty field to nil
	// The agent requires the nil value we provide, otherwise the agent attempts to configure authentication.

	newAcBytes, err := json.Marshal(b.previousAC)
	if err != nil {
		return AutomationConfig{}, err
	}

	currentAcBytes, err := json.Marshal(currentAc)
	if err != nil {
		return AutomationConfig{}, err
	}

	if !bytes.Equal(newAcBytes, currentAcBytes) {
		currentAc.Version++
	}
	return currentAc, nil
}

func toHostName(name string, index int) string {
	return fmt.Sprintf("%s-%d", name, index)
}

// Process functional options
func withFCV(fcv string) func(*Process) {
	return func(process *Process) {
		process.FeatureCompatibilityVersion = fcv
	}
}

// withTLS enables TLS for the mongod process
func withTLS(caFile, tlsKeyFile string, mode SSLMode) func(*Process) {
	return func(process *Process) {
		process.Args26.Net.SSL = MongoDBSSL{
			Mode:                               mode,
			CAFile:                             caFile,
			PEMKeyFile:                         tlsKeyFile,
			AllowConnectionsWithoutCertificate: true,
		}
	}
}<|MERGE_RESOLUTION|>--- conflicted
+++ resolved
@@ -150,11 +150,7 @@
 		Versions:     b.versions,
 		ToolsVersion: b.toolsVersion,
 		Options:      Options{DownloadBase: "/var/lib/mongodb-mms-automation"},
-<<<<<<< HEAD
 		Auth:         auth,
-=======
-		Auth:         DisabledAuth(),
->>>>>>> 1603c75c
 		SSL: SSL{
 			ClientCertificateMode: ClientCertificateModeOptional,
 		},
