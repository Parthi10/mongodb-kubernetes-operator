--- conflicted
+++ resolved
@@ -400,189 +400,6 @@
 		assert.Equal(t, s.Data[scram.AgentPasswordKey], []byte(currentAc.Auth.AutoPwd))
 	})
 }
-<<<<<<< HEAD
-func TestStatefulSet_IsCorrectlyConfiguredWithTLS(t *testing.T) {
-	mdb := newTestReplicaSetWithTLS()
-	mgr := client.NewManager(&mdb)
-
-	s := secret.Builder().
-		SetName(mdb.Spec.Security.TLS.CertificateKeySecret.Name).
-		SetNamespace(mdb.Namespace).
-		SetField("tls.crt", "CERT").
-		SetField("tls.key", "KEY").
-		Build()
-
-	err := mgr.GetClient().Create(context.TODO(), &s)
-	assert.NoError(t, err)
-
-	configMap := configmap.Builder().
-		SetName(mdb.Spec.Security.TLS.CaConfigMap.Name).
-		SetNamespace(mdb.Namespace).
-		SetField("ca.crt", "CERT").
-		Build()
-
-	err = mgr.GetClient().Create(context.TODO(), &configMap)
-	assert.NoError(t, err)
-
-	r := newReconciler(mgr, mockManifestProvider(mdb.Spec.Version))
-	res, err := r.Reconcile(reconcile.Request{NamespacedName: types.NamespacedName{Namespace: mdb.Namespace, Name: mdb.Name}})
-	assertReconciliationSuccessful(t, res, err)
-
-	sts := appsv1.StatefulSet{}
-	err = mgr.GetClient().Get(context.TODO(), types.NamespacedName{Name: mdb.Name, Namespace: mdb.Namespace}, &sts)
-	assert.NoError(t, err)
-
-	// Assert that all TLS volumes have been added.
-	assert.Len(t, sts.Spec.Template.Spec.Volumes, 7)
-	assert.Contains(t, sts.Spec.Template.Spec.Volumes, corev1.Volume{
-		Name: "tls",
-		VolumeSource: corev1.VolumeSource{
-			EmptyDir: &corev1.EmptyDirVolumeSource{},
-		},
-	})
-	assert.Contains(t, sts.Spec.Template.Spec.Volumes, corev1.Volume{
-		Name: "tls-ca",
-		VolumeSource: corev1.VolumeSource{
-			ConfigMap: &corev1.ConfigMapVolumeSource{
-				LocalObjectReference: corev1.LocalObjectReference{
-					Name: mdb.Spec.Security.TLS.CaConfigMap.Name,
-				},
-			},
-		},
-	})
-	assert.Contains(t, sts.Spec.Template.Spec.Volumes, corev1.Volume{
-		Name: "tls-secret",
-		VolumeSource: corev1.VolumeSource{
-			Secret: &corev1.SecretVolumeSource{
-				SecretName: mdb.Spec.Security.TLS.CertificateKeySecret.Name,
-			},
-		},
-	})
-
-	// Assert that the TLS init container has been added.
-	tlsVolumeMount := corev1.VolumeMount{
-		Name:      "tls",
-		ReadOnly:  false,
-		MountPath: tlsServerMountPath,
-	}
-	tlsSecretVolumeMount := corev1.VolumeMount{
-		Name:      "tls-secret",
-		ReadOnly:  true,
-		MountPath: tlsSecretMountPath,
-	}
-	tlsCAVolumeMount := corev1.VolumeMount{
-		Name:      "tls-ca",
-		ReadOnly:  true,
-		MountPath: tlsCAMountPath,
-	}
-
-	assert.Len(t, sts.Spec.Template.Spec.InitContainers, 2)
-	tlsInitContainer := sts.Spec.Template.Spec.InitContainers[1]
-	assert.Equal(t, "tls-init", tlsInitContainer.Name)
-
-	// Assert that all containers have the correct volumes mounted.
-	assert.Len(t, tlsInitContainer.VolumeMounts, 2)
-	assert.Contains(t, tlsInitContainer.VolumeMounts, tlsVolumeMount)
-	assert.Contains(t, tlsInitContainer.VolumeMounts, tlsSecretVolumeMount)
-
-	agentContainer := sts.Spec.Template.Spec.Containers[0]
-	assert.Contains(t, agentContainer.VolumeMounts, tlsVolumeMount)
-	assert.Contains(t, agentContainer.VolumeMounts, tlsCAVolumeMount)
-
-	mongodbContainer := sts.Spec.Template.Spec.Containers[1]
-	assert.Contains(t, mongodbContainer.VolumeMounts, tlsVolumeMount)
-	assert.Contains(t, mongodbContainer.VolumeMounts, tlsCAVolumeMount)
-}
-
-func TestAutomationConfig_IsCorrectlyConfiguredWithTLS(t *testing.T) {
-	createAC := func(mdb mdbv1.MongoDB) automationconfig.AutomationConfig {
-		manifest, err := mockManifestProvider(mdb.Spec.Version)()
-		assert.NoError(t, err)
-		versionConfig := manifest.BuildsForVersion(mdb.Spec.Version)
-
-		ac, err := buildAutomationConfig(
-			mdb,
-			versionConfig,
-			automationconfig.AutomationConfig{},
-			getTLSConfigModification(mdb),
-		)
-		assert.NoError(t, err)
-		return ac
-	}
-
-	t.Run("With TLS disabled", func(t *testing.T) {
-		mdb := newTestReplicaSet()
-		ac := createAC(mdb)
-
-		assert.Equal(t, automationconfig.TLS{
-			CAFilePath:            "",
-			ClientCertificateMode: automationconfig.ClientCertificateModeOptional,
-		}, ac.TLS)
-
-		for _, process := range ac.Processes {
-			assert.Equal(t, automationconfig.MongoDBTLS{
-				Mode: automationconfig.TLSModeDisabled,
-			}, process.Args26.Net.TLS)
-		}
-	})
-
-	t.Run("With TLS enabled, during rollout", func(t *testing.T) {
-		mdb := newTestReplicaSetWithTLS()
-		ac := createAC(mdb)
-
-		assert.Equal(t, automationconfig.TLS{
-			CAFilePath:            "",
-			ClientCertificateMode: automationconfig.ClientCertificateModeOptional,
-		}, ac.TLS)
-
-		for _, process := range ac.Processes {
-			assert.Equal(t, automationconfig.MongoDBTLS{
-				Mode: automationconfig.TLSModeDisabled,
-			}, process.Args26.Net.TLS)
-		}
-	})
-
-	t.Run("With TLS enabled and required, rollout completed", func(t *testing.T) {
-		mdb := newTestReplicaSetWithTLS()
-		mdb.Annotations[tLSRolledOutAnnotationKey] = "true"
-		ac := createAC(mdb)
-
-		assert.Equal(t, automationconfig.TLS{
-			CAFilePath:            tlsCAMountPath + tlsCACertName,
-			ClientCertificateMode: automationconfig.ClientCertificateModeOptional,
-		}, ac.TLS)
-
-		for _, process := range ac.Processes {
-			assert.Equal(t, automationconfig.MongoDBTLS{
-				Mode:                               automationconfig.TLSModeRequired,
-				PEMKeyFile:                         tlsServerMountPath + tlsServerFileName,
-				CAFile:                             tlsCAMountPath + tlsCACertName,
-				AllowConnectionsWithoutCertificate: true,
-			}, process.Args26.Net.TLS)
-		}
-	})
-
-	t.Run("With TLS enabled and optional, rollout completed", func(t *testing.T) {
-		mdb := newTestReplicaSetWithTLS()
-		mdb.Annotations[tLSRolledOutAnnotationKey] = "true"
-		mdb.Spec.Security.TLS.Optional = true
-		ac := createAC(mdb)
-
-		assert.Equal(t, automationconfig.TLS{
-			CAFilePath:            tlsCAMountPath + tlsCACertName,
-			ClientCertificateMode: automationconfig.ClientCertificateModeOptional,
-		}, ac.TLS)
-
-		for _, process := range ac.Processes {
-			assert.Equal(t, automationconfig.MongoDBTLS{
-				Mode:                               automationconfig.TLSModePreferred,
-				PEMKeyFile:                         tlsServerMountPath + tlsServerFileName,
-				CAFile:                             tlsCAMountPath + tlsCACertName,
-				AllowConnectionsWithoutCertificate: true,
-			}, process.Args26.Net.TLS)
-		}
-	})
-}
 
 func TestReconcilliationFailsIfThereIsNoPassword(t *testing.T) {
 	mdb := newScramReplicaSet(defaultUser())
@@ -626,8 +443,6 @@
 	assert.Equal(t, createdUser.Roles[1].Database, "admin")
 
 }
-=======
->>>>>>> eb9a68e7
 
 func assertReconciliationSuccessful(t *testing.T, result reconcile.Result, err error) {
 	assert.NoError(t, err)
