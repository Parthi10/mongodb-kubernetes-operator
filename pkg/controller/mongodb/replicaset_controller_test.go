package mongodb

import (
	"context"
	"os"
	"reflect"
	"testing"
	"time"

	k8sClient "sigs.k8s.io/controller-runtime/pkg/client"

	"github.com/mongodb/mongodb-kubernetes-operator/pkg/authentication/scram"
	"github.com/mongodb/mongodb-kubernetes-operator/pkg/kube/secret"

	"github.com/mongodb/mongodb-kubernetes-operator/pkg/kube/probes"

	"github.com/mongodb/mongodb-kubernetes-operator/pkg/automationconfig"

	mdbv1 "github.com/mongodb/mongodb-kubernetes-operator/pkg/apis/mongodb/v1"
	"github.com/mongodb/mongodb-kubernetes-operator/pkg/kube/client"
	"github.com/mongodb/mongodb-kubernetes-operator/pkg/kube/resourcerequirements"
	"github.com/stretchr/testify/assert"
	appsv1 "k8s.io/api/apps/v1"
	corev1 "k8s.io/api/core/v1"
	metav1 "k8s.io/apimachinery/pkg/apis/meta/v1"
	"k8s.io/apimachinery/pkg/types"
	"sigs.k8s.io/controller-runtime/pkg/reconcile"
)

func init() {
	os.Setenv("AGENT_IMAGE", "agent-image")
}

func newTestReplicaSet() mdbv1.MongoDB {
	return mdbv1.MongoDB{
		ObjectMeta: metav1.ObjectMeta{
			Name:        "my-rs",
			Namespace:   "my-ns",
			Annotations: map[string]string{},
		},
		Spec: mdbv1.MongoDBSpec{
			Members: 3,
			Version: "4.2.2",
		},
	}
}

<<<<<<< HEAD
func newScramReplicaSet() mdbv1.MongoDB {
=======
func newTestReplicaSetWithTLS() mdbv1.MongoDB {
>>>>>>> dc3430cb
	return mdbv1.MongoDB{
		ObjectMeta: metav1.ObjectMeta{
			Name:        "my-rs",
			Namespace:   "my-ns",
			Annotations: map[string]string{},
		},
		Spec: mdbv1.MongoDBSpec{
			Members: 3,
			Version: "4.2.2",
			Security: mdbv1.Security{
<<<<<<< HEAD
				Authentication: mdbv1.Authentication{
					Enabled: true,
					Modes:   []mdbv1.AuthMode{"SCRAM"},
=======
				TLS: mdbv1.TLS{
					Enabled:          true,
					CAConfigMapName:  "caConfigMap",
					ServerSecretName: "serverSecret",
>>>>>>> dc3430cb
				},
			},
		},
	}
}

func mockManifestProvider(version string) func() (automationconfig.VersionManifest, error) {
	return func() (automationconfig.VersionManifest, error) {
		return automationconfig.VersionManifest{
			Updated: 0,
			Versions: []automationconfig.MongoDbVersionConfig{
				{
					Name: version,
					Builds: []automationconfig.BuildConfig{{
						Platform:     "platform",
						Url:          "url",
						GitVersion:   "gitVersion",
						Architecture: "arch",
						Flavor:       "flavor",
						MinOsVersion: "0",
						MaxOsVersion: "10",
						Modules:      []string{},
					}},
				}},
		}, nil
	}
}

func TestKubernetesResources_AreCreated(t *testing.T) {
	// TODO: Create builder/yaml fixture of some type to construct MDB objects for unit tests
	mdb := newTestReplicaSet()

	mgr := client.NewManager(&mdb)
	r := newReconciler(mgr, mockManifestProvider(mdb.Spec.Version))

	res, err := r.Reconcile(reconcile.Request{NamespacedName: types.NamespacedName{Namespace: mdb.Namespace, Name: mdb.Name}})
	assertReconciliationSuccessful(t, res, err)

	cm := corev1.ConfigMap{}
	err = mgr.GetClient().Get(context.TODO(), types.NamespacedName{Name: mdb.ConfigMapName(), Namespace: mdb.Namespace}, &cm)
	assert.NoError(t, err)
	assert.Equal(t, mdb.Namespace, cm.Namespace)
	assert.Equal(t, mdb.ConfigMapName(), cm.Name)
	assert.Contains(t, cm.Data, AutomationConfigKey)
	assert.NotEmpty(t, cm.Data[AutomationConfigKey])
}

func TestStatefulSet_IsCorrectlyConfigured(t *testing.T) {
	mdb := newTestReplicaSet()
	mgr := client.NewManager(&mdb)
	r := newReconciler(mgr, mockManifestProvider(mdb.Spec.Version))
	res, err := r.Reconcile(reconcile.Request{NamespacedName: types.NamespacedName{Namespace: mdb.Namespace, Name: mdb.Name}})
	assertReconciliationSuccessful(t, res, err)

	sts := appsv1.StatefulSet{}
	err = mgr.GetClient().Get(context.TODO(), types.NamespacedName{Name: mdb.Name, Namespace: mdb.Namespace}, &sts)
	assert.NoError(t, err)

	assert.Len(t, sts.Spec.Template.Spec.Containers, 2)

	agentContainer := sts.Spec.Template.Spec.Containers[0]
	assert.Equal(t, agentName, agentContainer.Name)
	assert.Equal(t, os.Getenv(agentImageEnv), agentContainer.Image)
	expectedProbe := probes.New(defaultReadiness())
	assert.True(t, reflect.DeepEqual(&expectedProbe, agentContainer.ReadinessProbe))

	mongodbContainer := sts.Spec.Template.Spec.Containers[1]
	assert.Equal(t, mongodbName, mongodbContainer.Name)
	assert.Equal(t, "mongo:4.2.2", mongodbContainer.Image)

	assert.Equal(t, resourcerequirements.Defaults(), agentContainer.Resources)
}

func TestChangingVersion_ResultsInRollingUpdateStrategyType(t *testing.T) {
	mdb := newTestReplicaSet()
	mgr := client.NewManager(&mdb)
	mgrClient := mgr.GetClient()
	r := newReconciler(mgr, mockManifestProvider(mdb.Spec.Version))
	res, err := r.Reconcile(reconcile.Request{NamespacedName: mdb.NamespacedName()})
	assertReconciliationSuccessful(t, res, err)

	// fetch updated resource after first reconciliation
	_ = mgrClient.Get(context.TODO(), mdb.NamespacedName(), &mdb)

	sts := appsv1.StatefulSet{}
	err = mgrClient.Get(context.TODO(), types.NamespacedName{Name: mdb.Name, Namespace: mdb.Namespace}, &sts)
	assert.NoError(t, err)
	assert.Equal(t, appsv1.RollingUpdateStatefulSetStrategyType, sts.Spec.UpdateStrategy.Type)

	mdbRef := &mdb
	mdbRef.Spec.Version = "4.2.3"

	_ = mgrClient.Update(context.TODO(), &mdb)

	// agents start the upgrade, they are not all ready
	sts.Status.UpdatedReplicas = 1
	sts.Status.ReadyReplicas = 2
	err = mgrClient.Update(context.TODO(), &sts)

	_ = mgrClient.Get(context.TODO(), mdb.NamespacedName(), &sts)

	// the request is requeued as the agents are still doing the upgrade
	res, err = r.Reconcile(reconcile.Request{NamespacedName: types.NamespacedName{Namespace: mdb.Namespace, Name: mdb.Name}})
	assert.NoError(t, err)
	assert.Equal(t, res.RequeueAfter, time.Second*10)

	_ = mgrClient.Get(context.TODO(), mdb.NamespacedName(), &sts)
	assert.Equal(t, appsv1.OnDeleteStatefulSetStrategyType, sts.Spec.UpdateStrategy.Type)
	// upgrade is now complete
	sts.Status.UpdatedReplicas = 3
	sts.Status.ReadyReplicas = 3
	err = mgrClient.Update(context.TODO(), &sts)

	// reconcilliation is successful
	res, err = r.Reconcile(reconcile.Request{NamespacedName: types.NamespacedName{Namespace: mdb.Namespace, Name: mdb.Name}})
	assertReconciliationSuccessful(t, res, err)

	sts = appsv1.StatefulSet{}
	err = mgrClient.Get(context.TODO(), types.NamespacedName{Name: mdb.Name, Namespace: mdb.Namespace}, &sts)
	assert.NoError(t, err)

	assert.Equal(t, appsv1.RollingUpdateStatefulSetStrategyType, sts.Spec.UpdateStrategy.Type,
		"The StatefulSet should have be re-configured to use RollingUpdates after it reached the ready state")
}

func TestBuildStatefulSet_ConfiguresUpdateStrategyCorrectly(t *testing.T) {
	t.Run("On No Version Change, Same Version", func(t *testing.T) {
		mdb := newTestReplicaSet()
		mdb.Spec.Version = "4.0.0"
		mdb.Annotations[lastVersionAnnotationKey] = "4.0.0"
		sts, err := buildStatefulSet(mdb)
		assert.NoError(t, err)
		assert.Equal(t, appsv1.RollingUpdateStatefulSetStrategyType, sts.Spec.UpdateStrategy.Type)
	})
	t.Run("On No Version Change, First Version", func(t *testing.T) {
		mdb := newTestReplicaSet()
		mdb.Spec.Version = "4.0.0"
		delete(mdb.Annotations, lastVersionAnnotationKey)
		sts, err := buildStatefulSet(mdb)
		assert.NoError(t, err)
		assert.Equal(t, appsv1.RollingUpdateStatefulSetStrategyType, sts.Spec.UpdateStrategy.Type)
	})
	t.Run("On Version Change", func(t *testing.T) {
		mdb := newTestReplicaSet()
		mdb.Spec.Version = "4.0.0"
		mdb.Annotations[lastVersionAnnotationKey] = "4.2.0"
		sts, err := buildStatefulSet(mdb)
		assert.NoError(t, err)
		assert.Equal(t, appsv1.OnDeleteStatefulSetStrategyType, sts.Spec.UpdateStrategy.Type)
	})
}

func TestService_isCorrectlyCreatedAndUpdated(t *testing.T) {
	mdb := newTestReplicaSet()

	mgr := client.NewManager(&mdb)
	r := newReconciler(mgr, mockManifestProvider(mdb.Spec.Version))
	res, err := r.Reconcile(reconcile.Request{NamespacedName: types.NamespacedName{Namespace: mdb.Namespace, Name: mdb.Name}})
	assertReconciliationSuccessful(t, res, err)

	svc := corev1.Service{}
	err = mgr.GetClient().Get(context.TODO(), types.NamespacedName{Name: mdb.ServiceName(), Namespace: mdb.Namespace}, &svc)
	assert.NoError(t, err)
	assert.Equal(t, svc.Spec.Type, corev1.ServiceTypeClusterIP)
	assert.Equal(t, svc.Spec.Selector["app"], mdb.ServiceName())
	assert.Len(t, svc.Spec.Ports, 1)
	assert.Equal(t, svc.Spec.Ports[0], corev1.ServicePort{Port: 27017})

	res, err = r.Reconcile(reconcile.Request{NamespacedName: types.NamespacedName{Namespace: mdb.Namespace, Name: mdb.Name}})
	assertReconciliationSuccessful(t, res, err)
}

func TestAutomationConfig_versionIsBumpedOnChange(t *testing.T) {
	mdb := newTestReplicaSet()

	mgr := client.NewManager(&mdb)
	r := newReconciler(mgr, mockManifestProvider(mdb.Spec.Version))
	res, err := r.Reconcile(reconcile.Request{NamespacedName: types.NamespacedName{Namespace: mdb.Namespace, Name: mdb.Name}})
	assertReconciliationSuccessful(t, res, err)

	currentAc, err := getCurrentAutomationConfig(client.NewClient(mgr.GetClient()), mdb)
	assert.NoError(t, err)
	assert.Equal(t, 1, currentAc.Version)

	mdb.Spec.Members += 1
	makeStatefulSetReady(mgr.GetClient(), mdb)

	_ = mgr.GetClient().Update(context.TODO(), &mdb)
	res, err = r.Reconcile(reconcile.Request{NamespacedName: types.NamespacedName{Namespace: mdb.Namespace, Name: mdb.Name}})
	assertReconciliationSuccessful(t, res, err)

	currentAc, err = getCurrentAutomationConfig(client.NewClient(mgr.GetClient()), mdb)
	assert.NoError(t, err)
	assert.Equal(t, 2, currentAc.Version)
}

func TestAutomationConfig_versionIsNotBumpedWithNoChanges(t *testing.T) {
	mdb := newTestReplicaSet()

	mgr := client.NewManager(&mdb)
	r := newReconciler(mgr, mockManifestProvider(mdb.Spec.Version))
	res, err := r.Reconcile(reconcile.Request{NamespacedName: types.NamespacedName{Namespace: mdb.Namespace, Name: mdb.Name}})
	assertReconciliationSuccessful(t, res, err)

	currentAc, err := getCurrentAutomationConfig(client.NewClient(mgr.GetClient()), mdb)
	assert.NoError(t, err)
	assert.Equal(t, currentAc.Version, 1)

	res, err = r.Reconcile(reconcile.Request{NamespacedName: types.NamespacedName{Namespace: mdb.Namespace, Name: mdb.Name}})
	assertReconciliationSuccessful(t, res, err)

	currentAc, err = getCurrentAutomationConfig(client.NewClient(mgr.GetClient()), mdb)
	assert.NoError(t, err)
	assert.Equal(t, currentAc.Version, 1)
}

<<<<<<< HEAD
func TestExistingPasswordAndKeyfile_AreUsedWhenTheSecretExists(t *testing.T) {
	mdb := newScramReplicaSet()
	mgr := client.NewManager(&mdb)

	c := mgr.Client

	scramNsName := mdb.ScramCredentialsNamespacedName()
	err := secret.CreateOrUpdate(c,
		secret.Builder().
			SetName(scramNsName.Name).
			SetNamespace(scramNsName.Namespace).
			SetField(scram.AgentPasswordKey, "my-pass").
			SetField(scram.AgentKeyfileKey, "my-keyfile").
			Build(),
	)
	assert.NoError(t, err)
=======
func TestStatefulSet_IsCorrectlyConfiguredWithTLS(t *testing.T) {
	mdb := newTestReplicaSetWithTLS()
	mgr := client.NewManager(&mdb)

	secret := corev1.Secret{
		ObjectMeta: metav1.ObjectMeta{
			Name:      mdb.Spec.Security.TLS.ServerSecretName,
			Namespace: mdb.Namespace,
		},
		Data: map[string][]byte{
			"tls.crt": []byte("CERT"),
			"tls.key": []byte("KEY"),
		},
	}
	mgr.GetClient().Create(context.TODO(), &secret)

	configMap := corev1.ConfigMap{
		ObjectMeta: metav1.ObjectMeta{
			Name:      mdb.Spec.Security.TLS.CAConfigMapName,
			Namespace: mdb.Namespace,
		},
		Data: map[string]string{
			"ca.crt": "CERT",
		},
	}
	mgr.GetClient().Create(context.TODO(), &configMap)
>>>>>>> dc3430cb

	r := newReconciler(mgr, mockManifestProvider(mdb.Spec.Version))
	res, err := r.Reconcile(reconcile.Request{NamespacedName: types.NamespacedName{Namespace: mdb.Namespace, Name: mdb.Name}})
	assertReconciliationSuccessful(t, res, err)

<<<<<<< HEAD
	currentAc, err := getCurrentAutomationConfig(client.NewClient(mgr.GetClient()), mdb)
	assert.NoError(t, err)
	assert.NotEmpty(t, currentAc.Auth.KeyFileWindows)
	assert.False(t, currentAc.Auth.Disabled)

	assert.Equal(t, "my-keyfile", currentAc.Auth.Key)
	assert.NotEmpty(t, currentAc.Auth.KeyFileWindows)
	assert.Equal(t, "my-pass", currentAc.Auth.AutoPwd)
}

func TestScramIsConfigured(t *testing.T) {
	mdb := newScramReplicaSet()
	mgr := client.NewManager(&mdb)
	r := newReconciler(mgr, mockManifestProvider(mdb.Spec.Version))
	res, err := r.Reconcile(reconcile.Request{NamespacedName: types.NamespacedName{Namespace: mdb.Namespace, Name: mdb.Name}})
	assertReconciliationSuccessful(t, res, err)

	currentAc, err := getCurrentAutomationConfig(client.NewClient(mgr.GetClient()), mdb)
	t.Run("Automation Config is configured with SCRAM", func(t *testing.T) {
		assert.NoError(t, err)
		assert.NotEmpty(t, currentAc.Auth.Key)
		assert.NotEmpty(t, currentAc.Auth.KeyFileWindows)
		assert.NotEmpty(t, currentAc.Auth.AutoPwd)
		assert.False(t, currentAc.Auth.Disabled)
	})
	t.Run("Secret with credentials was created", func(t *testing.T) {
		secretNsName := mdb.ScramCredentialsNamespacedName()
		s, err := mgr.Client.GetSecret(secretNsName)
		assert.NoError(t, err)
		assert.Equal(t, s.Data[scram.AgentKeyfileKey], []byte(currentAc.Auth.Key))
		assert.Equal(t, s.Data[scram.AgentPasswordKey], []byte(currentAc.Auth.AutoPwd))
	})
=======
	sts := appsv1.StatefulSet{}
	err = mgr.GetClient().Get(context.TODO(), types.NamespacedName{Name: mdb.Name, Namespace: mdb.Namespace}, &sts)
	assert.NoError(t, err)

	// Assert that all TLS volumes have been added.
	assert.Len(t, sts.Spec.Template.Spec.Volumes, 6)
	assert.Contains(t, sts.Spec.Template.Spec.Volumes, corev1.Volume{
		Name: "tls",
		VolumeSource: corev1.VolumeSource{
			EmptyDir: &corev1.EmptyDirVolumeSource{},
		},
	})
	assert.Contains(t, sts.Spec.Template.Spec.Volumes, corev1.Volume{
		Name: "tls-ca",
		VolumeSource: corev1.VolumeSource{
			ConfigMap: &corev1.ConfigMapVolumeSource{
				LocalObjectReference: corev1.LocalObjectReference{
					Name: mdb.Spec.Security.TLS.CAConfigMapName,
				},
			},
		},
	})
	assert.Contains(t, sts.Spec.Template.Spec.Volumes, corev1.Volume{
		Name: "tls-secret",
		VolumeSource: corev1.VolumeSource{
			Secret: &corev1.SecretVolumeSource{
				SecretName: mdb.Spec.Security.TLS.ServerSecretName,
			},
		},
	})

	// Assert that the TLS init container has been added.
	tlsVolumeMount := corev1.VolumeMount{
		Name:      "tls",
		ReadOnly:  false,
		MountPath: tlsServerMountPath,
	}
	tlsSecretVolumeMount := corev1.VolumeMount{
		Name:      "tls-secret",
		ReadOnly:  true,
		MountPath: tlsSecretMountPath,
	}
	tlsCAVolumeMount := corev1.VolumeMount{
		Name:      "tls-ca",
		ReadOnly:  true,
		MountPath: tlsCAMountPath,
	}

	assert.Len(t, sts.Spec.Template.Spec.InitContainers, 2)
	tlsInitContainer := sts.Spec.Template.Spec.InitContainers[1]
	assert.Equal(t, "tls-init", tlsInitContainer.Name)

	// Assert that all containers have the correct volumes mounted.
	assert.Len(t, tlsInitContainer.VolumeMounts, 2)
	assert.Contains(t, tlsInitContainer.VolumeMounts, tlsVolumeMount)
	assert.Contains(t, tlsInitContainer.VolumeMounts, tlsSecretVolumeMount)

	agentContainer := sts.Spec.Template.Spec.Containers[0]
	assert.Contains(t, agentContainer.VolumeMounts, tlsVolumeMount)
	assert.Contains(t, agentContainer.VolumeMounts, tlsCAVolumeMount)

	mongodbContainer := sts.Spec.Template.Spec.Containers[1]
	assert.Contains(t, mongodbContainer.VolumeMounts, tlsVolumeMount)
	assert.Contains(t, mongodbContainer.VolumeMounts, tlsCAVolumeMount)
}

func TestAutomationConfig_IsCorrectlyConfiguredWithTLS(t *testing.T) {
	createAC := func(mdb mdbv1.MongoDB) automationconfig.AutomationConfig {
		manifest, err := mockManifestProvider(mdb.Spec.Version)()
		assert.NoError(t, err)
		versionConfig := manifest.BuildsForVersion(mdb.Spec.Version)

		ac, err := buildAutomationConfig(mdb, versionConfig, automationconfig.AutomationConfig{})
		assert.NoError(t, err)
		return ac
	}

	t.Run("With TLS disabled", func(t *testing.T) {
		mdb := newTestReplicaSet()
		ac := createAC(mdb)

		assert.Equal(t, automationconfig.SSL{
			CAFilePath:            "",
			ClientCertificateMode: automationconfig.ClientCertificateModeOptional,
		}, ac.SSL)

		for _, process := range ac.Processes {
			assert.Equal(t, automationconfig.MongoDBSSL{
				Mode: automationconfig.SSLModeDisabled,
			}, process.Args26.Net.SSL)
		}
	})

	t.Run("With TLS enabled, during rollout", func(t *testing.T) {
		mdb := newTestReplicaSetWithTLS()
		ac := createAC(mdb)

		assert.Equal(t, automationconfig.SSL{
			CAFilePath:            "",
			ClientCertificateMode: automationconfig.ClientCertificateModeOptional,
		}, ac.SSL)

		for _, process := range ac.Processes {
			assert.Equal(t, automationconfig.MongoDBSSL{
				Mode: automationconfig.SSLModeDisabled,
			}, process.Args26.Net.SSL)
		}
	})

	t.Run("With TLS enabled and required, rollout completed", func(t *testing.T) {
		mdb := newTestReplicaSetWithTLS()
		mdb.Annotations[tLSRolledOutAnnotationKey] = "true"
		ac := createAC(mdb)

		assert.Equal(t, automationconfig.SSL{
			CAFilePath:            tlsCAMountPath + tlsCACertName,
			ClientCertificateMode: automationconfig.ClientCertificateModeOptional,
		}, ac.SSL)

		for _, process := range ac.Processes {
			assert.Equal(t, automationconfig.MongoDBSSL{
				Mode:                               automationconfig.SSLModeRequired,
				PEMKeyFile:                         tlsServerMountPath + tlsServerFileName,
				CAFile:                             tlsCAMountPath + tlsCACertName,
				AllowConnectionsWithoutCertificate: true,
			}, process.Args26.Net.SSL)
		}
	})

	t.Run("With TLS enabled and optional, rollout completed", func(t *testing.T) {
		mdb := newTestReplicaSetWithTLS()
		mdb.Annotations[tLSRolledOutAnnotationKey] = "true"
		mdb.Spec.Security.TLS.Optional = true
		ac := createAC(mdb)

		assert.Equal(t, automationconfig.SSL{
			CAFilePath:            tlsCAMountPath + tlsCACertName,
			ClientCertificateMode: automationconfig.ClientCertificateModeOptional,
		}, ac.SSL)

		for _, process := range ac.Processes {
			assert.Equal(t, automationconfig.MongoDBSSL{
				Mode:                               automationconfig.SSLModePreferred,
				PEMKeyFile:                         tlsServerMountPath + tlsServerFileName,
				CAFile:                             tlsCAMountPath + tlsCACertName,
				AllowConnectionsWithoutCertificate: true,
			}, process.Args26.Net.SSL)
		}
	})
}

// makeStatefulSetReady updates the StatefulSet corresponding to the
// provided MongoDB resource to mark it as ready for the case of `statefulset.IsReady`
func makeStatefulSetReady(c k8sClient.Client, mdb mdbv1.MongoDB) {
	sts := appsv1.StatefulSet{}
	_ = c.Get(context.TODO(), mdb.NamespacedName(), &sts)
	sts.Status.ReadyReplicas = int32(mdb.Spec.Members)
	sts.Status.UpdatedReplicas = int32(mdb.Spec.Members)
	_ = c.Update(context.TODO(), &sts)
>>>>>>> dc3430cb
}<|MERGE_RESOLUTION|>--- conflicted
+++ resolved
@@ -6,6 +6,8 @@
 	"reflect"
 	"testing"
 	"time"
+
+	"github.com/mongodb/mongodb-kubernetes-operator/pkg/kube/configmap"
 
 	k8sClient "sigs.k8s.io/controller-runtime/pkg/client"
 
@@ -45,11 +47,7 @@
 	}
 }
 
-<<<<<<< HEAD
 func newScramReplicaSet() mdbv1.MongoDB {
-=======
-func newTestReplicaSetWithTLS() mdbv1.MongoDB {
->>>>>>> dc3430cb
 	return mdbv1.MongoDB{
 		ObjectMeta: metav1.ObjectMeta{
 			Name:        "my-rs",
@@ -60,16 +58,30 @@
 			Members: 3,
 			Version: "4.2.2",
 			Security: mdbv1.Security{
-<<<<<<< HEAD
 				Authentication: mdbv1.Authentication{
 					Enabled: true,
 					Modes:   []mdbv1.AuthMode{"SCRAM"},
-=======
+				},
+			},
+		},
+	}
+}
+
+func newTestReplicaSetWithTLS() mdbv1.MongoDB {
+	return mdbv1.MongoDB{
+		ObjectMeta: metav1.ObjectMeta{
+			Name:        "my-rs",
+			Namespace:   "my-ns",
+			Annotations: map[string]string{},
+		},
+		Spec: mdbv1.MongoDBSpec{
+			Members: 3,
+			Version: "4.2.2",
+			Security: mdbv1.Security{
 				TLS: mdbv1.TLS{
 					Enabled:          true,
 					CAConfigMapName:  "caConfigMap",
 					ServerSecretName: "serverSecret",
->>>>>>> dc3430cb
 				},
 			},
 		},
@@ -286,7 +298,6 @@
 	assert.Equal(t, currentAc.Version, 1)
 }
 
-<<<<<<< HEAD
 func TestExistingPasswordAndKeyfile_AreUsedWhenTheSecretExists(t *testing.T) {
 	mdb := newScramReplicaSet()
 	mgr := client.NewManager(&mdb)
@@ -294,7 +305,7 @@
 	c := mgr.Client
 
 	scramNsName := mdb.ScramCredentialsNamespacedName()
-	err := secret.CreateOrUpdate(c,
+	_ = secret.CreateOrUpdate(c,
 		secret.Builder().
 			SetName(scramNsName.Name).
 			SetNamespace(scramNsName.Namespace).
@@ -302,42 +313,12 @@
 			SetField(scram.AgentKeyfileKey, "my-keyfile").
 			Build(),
 	)
-	assert.NoError(t, err)
-=======
-func TestStatefulSet_IsCorrectlyConfiguredWithTLS(t *testing.T) {
-	mdb := newTestReplicaSetWithTLS()
-	mgr := client.NewManager(&mdb)
-
-	secret := corev1.Secret{
-		ObjectMeta: metav1.ObjectMeta{
-			Name:      mdb.Spec.Security.TLS.ServerSecretName,
-			Namespace: mdb.Namespace,
-		},
-		Data: map[string][]byte{
-			"tls.crt": []byte("CERT"),
-			"tls.key": []byte("KEY"),
-		},
-	}
-	mgr.GetClient().Create(context.TODO(), &secret)
-
-	configMap := corev1.ConfigMap{
-		ObjectMeta: metav1.ObjectMeta{
-			Name:      mdb.Spec.Security.TLS.CAConfigMapName,
-			Namespace: mdb.Namespace,
-		},
-		Data: map[string]string{
-			"ca.crt": "CERT",
-		},
-	}
-	mgr.GetClient().Create(context.TODO(), &configMap)
->>>>>>> dc3430cb
-
-	r := newReconciler(mgr, mockManifestProvider(mdb.Spec.Version))
-	res, err := r.Reconcile(reconcile.Request{NamespacedName: types.NamespacedName{Namespace: mdb.Namespace, Name: mdb.Name}})
-	assertReconciliationSuccessful(t, res, err)
-
-<<<<<<< HEAD
-	currentAc, err := getCurrentAutomationConfig(client.NewClient(mgr.GetClient()), mdb)
+
+	r := newReconciler(mgr, mockManifestProvider(mdb.Spec.Version))
+	res, err := r.Reconcile(reconcile.Request{NamespacedName: types.NamespacedName{Namespace: mdb.Namespace, Name: mdb.Name}})
+	assertReconciliationSuccessful(t, res, err)
+
+	currentAc, err := getCurrentAutomationConfig(c, mdb)
 	assert.NoError(t, err)
 	assert.NotEmpty(t, currentAc.Auth.KeyFileWindows)
 	assert.False(t, currentAc.Auth.Disabled)
@@ -345,6 +326,7 @@
 	assert.Equal(t, "my-keyfile", currentAc.Auth.Key)
 	assert.NotEmpty(t, currentAc.Auth.KeyFileWindows)
 	assert.Equal(t, "my-pass", currentAc.Auth.AutoPwd)
+
 }
 
 func TestScramIsConfigured(t *testing.T) {
@@ -369,13 +351,39 @@
 		assert.Equal(t, s.Data[scram.AgentKeyfileKey], []byte(currentAc.Auth.Key))
 		assert.Equal(t, s.Data[scram.AgentPasswordKey], []byte(currentAc.Auth.AutoPwd))
 	})
-=======
+}
+
+func TestStatefulSet_IsCorrectlyConfiguredWithTLS(t *testing.T) {
+	mdb := newTestReplicaSetWithTLS()
+	mgr := client.NewManager(&mdb)
+
+	s := secret.Builder().
+		SetName(mdb.Spec.Security.TLS.ServerSecretName).
+		SetNamespace(mdb.Namespace).
+		SetField("tls.crt", "CERT").
+		SetField("tls.key", "KEY").
+		Build()
+
+	mgr.GetClient().Create(context.TODO(), &s)
+
+	configMap := configmap.Builder().
+		SetName(mdb.Spec.Security.TLS.CAConfigMapName).
+		SetNamespace(mdb.Namespace).
+		SetField("ca.crt", "CERT").
+		Build()
+
+	mgr.GetClient().Create(context.TODO(), &configMap)
+
+	r := newReconciler(mgr, mockManifestProvider(mdb.Spec.Version))
+	res, err := r.Reconcile(reconcile.Request{NamespacedName: types.NamespacedName{Namespace: mdb.Namespace, Name: mdb.Name}})
+	assertReconciliationSuccessful(t, res, err)
+
 	sts := appsv1.StatefulSet{}
 	err = mgr.GetClient().Get(context.TODO(), types.NamespacedName{Name: mdb.Name, Namespace: mdb.Namespace}, &sts)
 	assert.NoError(t, err)
 
 	// Assert that all TLS volumes have been added.
-	assert.Len(t, sts.Spec.Template.Spec.Volumes, 6)
+	assert.Len(t, sts.Spec.Template.Spec.Volumes, 7)
 	assert.Contains(t, sts.Spec.Template.Spec.Volumes, corev1.Volume{
 		Name: "tls",
 		VolumeSource: corev1.VolumeSource{
@@ -442,7 +450,7 @@
 		assert.NoError(t, err)
 		versionConfig := manifest.BuildsForVersion(mdb.Spec.Version)
 
-		ac, err := buildAutomationConfig(mdb, versionConfig, automationconfig.AutomationConfig{})
+		ac, err := buildAutomationConfig(mdb, versionConfig, automationconfig.AutomationConfig{}, noOpAuthEnabler{})
 		assert.NoError(t, err)
 		return ac
 	}
@@ -529,5 +537,4 @@
 	sts.Status.ReadyReplicas = int32(mdb.Spec.Members)
 	sts.Status.UpdatedReplicas = int32(mdb.Spec.Members)
 	_ = c.Update(context.TODO(), &sts)
->>>>>>> dc3430cb
 }