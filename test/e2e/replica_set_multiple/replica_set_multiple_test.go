package replica_set_multiple

import (
	"testing"
	"time"

	mdbv1 "github.com/mongodb/mongodb-kubernetes-operator/pkg/apis/mongodb/v1"
	e2eutil "github.com/mongodb/mongodb-kubernetes-operator/test/e2e"
	"github.com/mongodb/mongodb-kubernetes-operator/test/e2e/mongodbtests"
	setup "github.com/mongodb/mongodb-kubernetes-operator/test/e2e/setup"
	f "github.com/operator-framework/operator-sdk/pkg/test"
)

func TestMain(m *testing.M) {
	f.MainEntry(m)
}

// TestReplicaSet creates two MongoDB resources that are handled by the Operator at the
// same time. One of them is scaled to 5 and then back to 3
func TestReplicaSet(t *testing.T) {

	ctx, shouldCleanup := setup.InitTest(t)

	if shouldCleanup {
		defer ctx.Cleanup()
	}

	mdb0, user0 := e2eutil.NewTestMongoDB("mdb0")
	mdb1, user1 := e2eutil.NewTestMongoDB("mdb1")

	password0, err := setup.GeneratePasswordForUser(user0, ctx)
	if err != nil {
		t.Fatal(err)
	}

	password1, err := setup.GeneratePasswordForUser(user1, ctx)
	if err != nil {
		t.Fatal(err)
	}
	t.Run("Create MongoDB Resource mdb0", mongodbtests.CreateMongoDBResource(&mdb0, ctx))
	t.Run("Create MongoDB Resource mdb1", mongodbtests.CreateMongoDBResource(&mdb1, ctx))

	t.Run("mdb0: Basic tests", mongodbtests.BasicFunctionality(&mdb0))
	t.Run("mdb1: Basic tests", mongodbtests.BasicFunctionality(&mdb1))

	t.Run("mdb0: Test Basic Connectivity", mongodbtests.Connectivity(&mdb0))
	t.Run("mdb1: Test Basic Connectivity", mongodbtests.Connectivity(&mdb1))

	t.Run("mdb0: AutomationConfig has the correct version", mongodbtests.AutomationConfigVersionHasTheExpectedVersion(&mdb0, 1))
	t.Run("mdb1: AutomationConfig has the correct version", mongodbtests.AutomationConfigVersionHasTheExpectedVersion(&mdb1, 1))

<<<<<<< HEAD
	t.Run("mdb0: Stateful Set Reaches Ready State", mongodbtests.StatefulSetIsReady(&mdb0))
	t.Run("mdb1: Stateful Set Reaches Ready State", mongodbtests.StatefulSetIsReady(&mdb1))

	t.Run("mdb0: MongoDB Reaches Running Phase", mongodbtests.MongoDBReachesRunningPhase(&mdb0))
	t.Run("mdb1: MongoDB Reaches Running Phase", mongodbtests.MongoDBReachesRunningPhase(&mdb1))

	t.Run("mdb0: Test Basic Connectivity", mongodbtests.BasicConnectivity(&mdb0, user0.Name, password0))
	t.Run("mdb1: Test Basic Connectivity", mongodbtests.BasicConnectivity(&mdb1, user1.Name, password1))

	t.Run("mdb0: Test Status Was Updated", mongodbtests.Status(&mdb0,
		mdbv1.MongoDBStatus{
			MongoURI: mdb0.MongoURI(),
			Phase:    mdbv1.Running,
		}))
	t.Run("mdb1: Test Status Was Updated", mongodbtests.Status(&mdb1,
		mdbv1.MongoDBStatus{
			MongoURI: mdb1.MongoURI(),
			Phase:    mdbv1.Running,
		}))

	t.Run("MongoDB is reachable while being scaled up", mongodbtests.IsReachableDuring(&mdb0, time.Second*10, user0.Name, password0,
=======
	t.Run("MongoDB is reachable while being scaled up", mongodbtests.IsReachableDuring(&mdb0, time.Second*10,
>>>>>>> 658585c3
		func() {
			t.Run("Scale MongoDB Resource Up", mongodbtests.Scale(&mdb0, 5))
			t.Run("Stateful Set Scaled Up Correctly", mongodbtests.StatefulSetIsReady(&mdb0))
			t.Run("MongoDB Reaches Running Phase", mongodbtests.MongoDBReachesRunningPhase(&mdb0))
			t.Run("AutomationConfig's version has been increased", mongodbtests.AutomationConfigVersionHasTheExpectedVersion(&mdb0, 2))
			t.Run("Test Status Was Updated", mongodbtests.Status(&mdb0,
				mdbv1.MongoDBStatus{
					MongoURI: mdb0.MongoURI(),
					Phase:    mdbv1.Running,
				}))
			t.Run("Scale MongoDB Resource Down", mongodbtests.Scale(&mdb0, 3))
			t.Run("Stateful Set Scaled Down Correctly", mongodbtests.StatefulSetIsReady(&mdb0))
			t.Run("MongoDB Reaches Running Phase", mongodbtests.MongoDBReachesRunningPhase(&mdb0))
			t.Run("AutomationConfig's version has been increased", mongodbtests.AutomationConfigVersionHasTheExpectedVersion(&mdb0, 3))
			t.Run("Test Status Was Updated", mongodbtests.Status(&mdb0,
				mdbv1.MongoDBStatus{
					MongoURI: mdb0.MongoURI(),
					Phase:    mdbv1.Running,
				}))
		},
	))

	// One last check that mdb1 was not altered.
<<<<<<< HEAD
	t.Run("mdb1: Test Basic Connectivity", mongodbtests.BasicConnectivity(&mdb1, user1.Name, password1))
=======
	t.Run("mdb1: Test Basic Connectivity", mongodbtests.Connectivity(&mdb1))
>>>>>>> 658585c3
}<|MERGE_RESOLUTION|>--- conflicted
+++ resolved
@@ -25,18 +25,18 @@
 		defer ctx.Cleanup()
 	}
 
-	mdb0, user0 := e2eutil.NewTestMongoDB("mdb0")
-	mdb1, user1 := e2eutil.NewTestMongoDB("mdb1")
+	mdb0, _ := e2eutil.NewTestMongoDB("mdb0")
+	mdb1, _ := e2eutil.NewTestMongoDB("mdb1")
 
-	password0, err := setup.GeneratePasswordForUser(user0, ctx)
-	if err != nil {
-		t.Fatal(err)
-	}
-
-	password1, err := setup.GeneratePasswordForUser(user1, ctx)
-	if err != nil {
-		t.Fatal(err)
-	}
+	//password0, err := setup.GeneratePasswordForUser(user0, ctx)
+	//if err != nil {
+	//	t.Fatal(err)
+	//}
+	//
+	//password1, err := setup.GeneratePasswordForUser(user1, ctx)
+	//if err != nil {
+	//	t.Fatal(err)
+	//}
 	t.Run("Create MongoDB Resource mdb0", mongodbtests.CreateMongoDBResource(&mdb0, ctx))
 	t.Run("Create MongoDB Resource mdb1", mongodbtests.CreateMongoDBResource(&mdb1, ctx))
 
@@ -49,31 +49,7 @@
 	t.Run("mdb0: AutomationConfig has the correct version", mongodbtests.AutomationConfigVersionHasTheExpectedVersion(&mdb0, 1))
 	t.Run("mdb1: AutomationConfig has the correct version", mongodbtests.AutomationConfigVersionHasTheExpectedVersion(&mdb1, 1))
 
-<<<<<<< HEAD
-	t.Run("mdb0: Stateful Set Reaches Ready State", mongodbtests.StatefulSetIsReady(&mdb0))
-	t.Run("mdb1: Stateful Set Reaches Ready State", mongodbtests.StatefulSetIsReady(&mdb1))
-
-	t.Run("mdb0: MongoDB Reaches Running Phase", mongodbtests.MongoDBReachesRunningPhase(&mdb0))
-	t.Run("mdb1: MongoDB Reaches Running Phase", mongodbtests.MongoDBReachesRunningPhase(&mdb1))
-
-	t.Run("mdb0: Test Basic Connectivity", mongodbtests.BasicConnectivity(&mdb0, user0.Name, password0))
-	t.Run("mdb1: Test Basic Connectivity", mongodbtests.BasicConnectivity(&mdb1, user1.Name, password1))
-
-	t.Run("mdb0: Test Status Was Updated", mongodbtests.Status(&mdb0,
-		mdbv1.MongoDBStatus{
-			MongoURI: mdb0.MongoURI(),
-			Phase:    mdbv1.Running,
-		}))
-	t.Run("mdb1: Test Status Was Updated", mongodbtests.Status(&mdb1,
-		mdbv1.MongoDBStatus{
-			MongoURI: mdb1.MongoURI(),
-			Phase:    mdbv1.Running,
-		}))
-
-	t.Run("MongoDB is reachable while being scaled up", mongodbtests.IsReachableDuring(&mdb0, time.Second*10, user0.Name, password0,
-=======
 	t.Run("MongoDB is reachable while being scaled up", mongodbtests.IsReachableDuring(&mdb0, time.Second*10,
->>>>>>> 658585c3
 		func() {
 			t.Run("Scale MongoDB Resource Up", mongodbtests.Scale(&mdb0, 5))
 			t.Run("Stateful Set Scaled Up Correctly", mongodbtests.StatefulSetIsReady(&mdb0))
@@ -97,9 +73,5 @@
 	))
 
 	// One last check that mdb1 was not altered.
-<<<<<<< HEAD
-	t.Run("mdb1: Test Basic Connectivity", mongodbtests.BasicConnectivity(&mdb1, user1.Name, password1))
-=======
 	t.Run("mdb1: Test Basic Connectivity", mongodbtests.Connectivity(&mdb1))
->>>>>>> 658585c3
 }