--- conflicted
+++ resolved
@@ -25,17 +25,13 @@
 	}
 
 	mdb, user := e2eutil.NewTestMongoDB("mdb0")
-<<<<<<< HEAD
 	mdb.Spec.Version = "4.0.6" // TOOD: Scaling will currently not work with MongoDB 4.4
-	password, err := setup.GeneratePasswordForUser(user, ctx)
-=======
 	_, err := setup.GeneratePasswordForUser(user, ctx)
 	if err != nil {
 		t.Fatal(err)
 	}
 
 	tester, err := mongotester.FromResource(t, mdb)
->>>>>>> 283910c0
 	if err != nil {
 		t.Fatal(err)
 	}
