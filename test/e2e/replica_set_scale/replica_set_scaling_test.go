package replica_set_readiness_probe

import (
	"testing"
	"time"

	mdbv1 "github.com/mongodb/mongodb-kubernetes-operator/pkg/apis/mongodb/v1"
	e2eutil "github.com/mongodb/mongodb-kubernetes-operator/test/e2e"
	"github.com/mongodb/mongodb-kubernetes-operator/test/e2e/mongodbtests"
	setup "github.com/mongodb/mongodb-kubernetes-operator/test/e2e/setup"
	"github.com/mongodb/mongodb-kubernetes-operator/test/e2e/util/mongotester"
	f "github.com/operator-framework/operator-sdk/pkg/test"
)

func TestMain(m *testing.M) {
	f.MainEntry(m)
}

func TestReplicaSetScale(t *testing.T) {

	ctx, shouldCleanup := setup.InitTest(t)

	if shouldCleanup {
		defer ctx.Cleanup()
	}

	mdb, user := e2eutil.NewTestMongoDB("mdb0")
<<<<<<< HEAD
	mdb.Spec.Version = "4.0.6" // TOOD: Scaling will currently not work with MongoDB 4.4
=======
>>>>>>> 3b2c9398
	_, err := setup.GeneratePasswordForUser(user, ctx)
	if err != nil {
		t.Fatal(err)
	}

	tester, err := mongotester.FromResource(t, mdb)
	if err != nil {
		t.Fatal(err)
	}

	t.Run("Create MongoDB Resource", mongodbtests.CreateMongoDBResource(&mdb, ctx))
	t.Run("Basic tests", mongodbtests.BasicFunctionality(&mdb))
	t.Run("Test Basic Connectivity", tester.ConnectivitySucceeds())
	t.Run("AutomationConfig has the correct version", mongodbtests.AutomationConfigVersionHasTheExpectedVersion(&mdb, 1))
	t.Run("MongoDB is reachable", func(t *testing.T) {
		defer tester.StartBackgroundConnectivityTest(t, time.Second*10)()
		t.Run("Scale MongoDB Resource Up", mongodbtests.Scale(&mdb, 5))
		t.Run("Stateful Set Scaled Up Correctly", mongodbtests.StatefulSetIsReady(&mdb))
		t.Run("MongoDB Reaches Running Phase", mongodbtests.MongoDBReachesRunningPhase(&mdb))
		t.Run("AutomationConfig's version has been increased", mongodbtests.AutomationConfigVersionHasTheExpectedVersion(&mdb, 2))
		t.Run("Test Status Was Updated", mongodbtests.Status(&mdb,
			mdbv1.MongoDBStatus{
				MongoURI: mdb.MongoURI(),
				Phase:    mdbv1.Running,
			}))
		t.Run("Scale MongoDB Resource Down", mongodbtests.Scale(&mdb, 3))
		t.Run("Stateful Set Scaled Down Correctly", mongodbtests.StatefulSetIsReady(&mdb))
		t.Run("MongoDB Reaches Running Phase", mongodbtests.MongoDBReachesRunningPhase(&mdb))
		t.Run("AutomationConfig's version has been increased", mongodbtests.AutomationConfigVersionHasTheExpectedVersion(&mdb, 3))
		t.Run("Test Status Was Updated", mongodbtests.Status(&mdb,
			mdbv1.MongoDBStatus{
				MongoURI: mdb.MongoURI(),
				Phase:    mdbv1.Running,
			}))
	})
}<|MERGE_RESOLUTION|>--- conflicted
+++ resolved
@@ -25,10 +25,8 @@
 	}
 
 	mdb, user := e2eutil.NewTestMongoDB("mdb0")
-<<<<<<< HEAD
 	mdb.Spec.Version = "4.0.6" // TOOD: Scaling will currently not work with MongoDB 4.4
-=======
->>>>>>> 3b2c9398
+
 	_, err := setup.GeneratePasswordForUser(user, ctx)
 	if err != nil {
 		t.Fatal(err)
