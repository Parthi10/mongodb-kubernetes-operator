--- conflicted
+++ resolved
@@ -7,15 +7,13 @@
 	"os"
 	"testing"
 
+	"github.com/mongodb/mongodb-kubernetes-operator/pkg/util/generate"
+
 	"github.com/mongodb/mongodb-kubernetes-operator/pkg/kube/secret"
-<<<<<<< HEAD
-	"github.com/mongodb/mongodb-kubernetes-operator/pkg/util/generate"
-=======
 
 	"github.com/mongodb/mongodb-kubernetes-operator/pkg/kube/configmap"
 
 	e2eutil "github.com/mongodb/mongodb-kubernetes-operator/test/e2e"
->>>>>>> 658585c3
 
 	"github.com/mongodb/mongodb-kubernetes-operator/pkg/apis"
 	mdbv1 "github.com/mongodb/mongodb-kubernetes-operator/pkg/apis/mongodb/v1"
@@ -33,6 +31,7 @@
 	if err := registerTypesWithFramework(&mdbv1.MongoDB{}); err != nil {
 		t.Fatal(err)
 	}
+
 	clean := os.Getenv(performCleanup)
 
 	return ctx, clean == "True"
@@ -48,26 +47,6 @@
 	return nil
 }
 
-<<<<<<< HEAD
-func GeneratePasswordForUser(mdbu mdbv1.MongoDBUser, ctx *f.Context) (string, error) {
-	passwordKey := mdbu.PasswordSecretRef.Key
-	if passwordKey == "" {
-		passwordKey = "password"
-	}
-
-	password, err := generate.RandomFixedLengthStringOfSize(20)
-	if err != nil {
-		return "", err
-	}
-
-	passwordSecret := secret.Builder().
-		SetName(mdbu.PasswordSecretRef.Name).
-		SetNamespace(f.Global.OperatorNamespace).
-		SetField(passwordKey, password).
-		Build()
-
-	return password, f.Global.Client.Create(context.TODO(), &passwordSecret, &f.CleanupOptions{TestContext: ctx})
-=======
 // CreateTLSResources will setup the CA ConfigMap and cert-key Secret necessary for TLS
 // The certificates and keys are stored in testdata/tls
 func CreateTLSResources(namespace string, ctx *f.TestCtx) error {
@@ -108,5 +87,24 @@
 		Build()
 
 	return f.Global.Client.Create(context.TODO(), &certKeySecret, &f.CleanupOptions{TestContext: ctx})
->>>>>>> 658585c3
+}
+
+func GeneratePasswordForUser(mdbu mdbv1.MongoDBUser, ctx *f.Context) (string, error) {
+	passwordKey := mdbu.PasswordSecretRef.Key
+	if passwordKey == "" {
+		passwordKey = "password"
+	}
+
+	password, err := generate.RandomFixedLengthStringOfSize(20)
+	if err != nil {
+		return "", err
+	}
+
+	passwordSecret := secret.Builder().
+		SetName(mdbu.PasswordSecretRef.Name).
+		SetNamespace(f.Global.OperatorNamespace).
+		SetField(passwordKey, password).
+		Build()
+
+	return password, f.Global.Client.Create(context.TODO(), &passwordSecret, &f.CleanupOptions{TestContext: ctx})
 }